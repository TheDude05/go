// Copyright 2009 The Go Authors. All rights reserved.
// Use of this source code is governed by a BSD-style
// license that can be found in the LICENSE file.

// See malloc.h for overview.
//
// TODO(rsc): double-check stats.

#include "runtime.h"
#include "arch_GOARCH.h"
#include "malloc.h"
#include "type.h"
#include "typekind.h"
#include "race.h"
#include "stack.h"
#include "textflag.h"

// Mark mheap as 'no pointers', it does not contain interesting pointers but occupies ~45K.
#pragma dataflag NOPTR
MHeap runtime·mheap;
#pragma dataflag NOPTR
MStats runtime·memstats;

<<<<<<< HEAD
void runtime·cmallocgc(uintptr size, Type *typ, intgo flag, void **ret);
=======
Type* runtime·conservative;

void runtime·cmallocgc(uintptr size, Type *typ, uint32 flag, void **ret);
void runtime·gc_notype_ptr(Eface*);
>>>>>>> 36ca636f

void*
runtime·mallocgc(uintptr size, Type *typ, uint32 flag)
{
	void *ret;

	// Call into the Go version of mallocgc.
	// TODO: maybe someday we can get rid of this.  It is
	// probably the only location where we run Go code on the M stack.
	if((flag&FlagNoScan) == 0 && typ == nil)
		typ = runtime·conservative;
	runtime·cmallocgc(size, typ, flag, &ret);
	return ret;
}

int32
runtime·mlookup(void *v, byte **base, uintptr *size, MSpan **sp)
{
	uintptr n, i;
	byte *p;
	MSpan *s;

	g->m->mcache->local_nlookup++;
	if (sizeof(void*) == 4 && g->m->mcache->local_nlookup >= (1<<30)) {
		// purge cache stats to prevent overflow
		runtime·lock(&runtime·mheap.lock);
		runtime·purgecachedstats(g->m->mcache);
		runtime·unlock(&runtime·mheap.lock);
	}

	s = runtime·MHeap_LookupMaybe(&runtime·mheap, v);
	if(sp)
		*sp = s;
	if(s == nil) {
		if(base)
			*base = nil;
		if(size)
			*size = 0;
		return 0;
	}

	p = (byte*)((uintptr)s->start<<PageShift);
	if(s->sizeclass == 0) {
		// Large object.
		if(base)
			*base = p;
		if(size)
			*size = s->npages<<PageShift;
		return 1;
	}

	n = s->elemsize;
	if(base) {
		i = ((byte*)v - p)/n;
		*base = p + i*n;
	}
	if(size)
		*size = n;

	return 1;
}

#pragma textflag NOSPLIT
void
runtime·purgecachedstats(MCache *c)
{
	MHeap *h;
	int32 i;

	// Protected by either heap or GC lock.
	h = &runtime·mheap;
	mstats.heap_alloc += c->local_cachealloc;
	c->local_cachealloc = 0;
	mstats.nlookup += c->local_nlookup;
	c->local_nlookup = 0;
	h->largefree += c->local_largefree;
	c->local_largefree = 0;
	h->nlargefree += c->local_nlargefree;
	c->local_nlargefree = 0;
	for(i=0; i<nelem(c->local_nsmallfree); i++) {
		h->nsmallfree[i] += c->local_nsmallfree[i];
		c->local_nsmallfree[i] = 0;
	}
}

// Size of the trailing by_size array differs between Go and C,
// NumSizeClasses was changed, but we can not change Go struct because of backward compatibility.
// sizeof_C_MStats is what C thinks about size of Go struct.
uintptr runtime·sizeof_C_MStats = sizeof(MStats) - (NumSizeClasses - 61) * sizeof(mstats.by_size[0]);

#define MaxArena32 (2U<<30)

// For use by Go.  It can't be a constant in Go, unfortunately,
// because it depends on the OS.
uintptr runtime·maxMem = MaxMem;

void
runtime·mallocinit(void)
{
	byte *p, *p1;
	uintptr arena_size, bitmap_size, spans_size, p_size;
	extern byte runtime·end[];
	uintptr limit;
	uint64 i;
	bool reserved;
	Eface notype_eface;

	p = nil;
	p_size = 0;
	arena_size = 0;
	bitmap_size = 0;
	spans_size = 0;
	reserved = false;

	// for 64-bit build
	USED(p);
	USED(p_size);
	USED(arena_size);
	USED(bitmap_size);
	USED(spans_size);

	runtime·InitSizes();

	if(runtime·class_to_size[TinySizeClass] != TinySize)
		runtime·throw("bad TinySizeClass");

	// limit = runtime·memlimit();
	// See https://code.google.com/p/go/issues/detail?id=5049
	// TODO(rsc): Fix after 1.1.
	limit = 0;

	// Set up the allocation arena, a contiguous area of memory where
	// allocated data will be found.  The arena begins with a bitmap large
	// enough to hold 4 bits per allocated word.
	if(sizeof(void*) == 8 && (limit == 0 || limit > (1<<30))) {
		// On a 64-bit machine, allocate from a single contiguous reservation.
		// 128 GB (MaxMem) should be big enough for now.
		//
		// The code will work with the reservation at any address, but ask
		// SysReserve to use 0x0000XXc000000000 if possible (XX=00...7f).
		// Allocating a 128 GB region takes away 37 bits, and the amd64
		// doesn't let us choose the top 17 bits, so that leaves the 11 bits
		// in the middle of 0x00c0 for us to choose.  Choosing 0x00c0 means
		// that the valid memory addresses will begin 0x00c0, 0x00c1, ..., 0x00df.
		// In little-endian, that's c0 00, c1 00, ..., df 00. None of those are valid
		// UTF-8 sequences, and they are otherwise as far away from 
		// ff (likely a common byte) as possible.  If that fails, we try other 0xXXc0
		// addresses.  An earlier attempt to use 0x11f8 caused out of memory errors
		// on OS X during thread allocations.  0x00c0 causes conflicts with
		// AddressSanitizer which reserves all memory up to 0x0100.
		// These choices are both for debuggability and to reduce the
		// odds of the conservative garbage collector not collecting memory
		// because some non-pointer block of memory had a bit pattern
		// that matched a memory address.
		//
		// Actually we reserve 136 GB (because the bitmap ends up being 8 GB)
		// but it hardly matters: e0 00 is not valid UTF-8 either.
		//
		// If this fails we fall back to the 32 bit memory mechanism
		arena_size = MaxMem;
		bitmap_size = arena_size / (sizeof(void*)*8/4);
		spans_size = arena_size / PageSize * sizeof(runtime·mheap.spans[0]);
		spans_size = ROUND(spans_size, PageSize);
		for(i = 0; i <= 0x7f; i++) {
			p = (void*)(i<<40 | 0x00c0ULL<<32);
			p_size = bitmap_size + spans_size + arena_size + PageSize;
			p = runtime·SysReserve(p, p_size, &reserved);
			if(p != nil)
				break;
		}
	}
	if (p == nil) {
		// On a 32-bit machine, we can't typically get away
		// with a giant virtual address space reservation.
		// Instead we map the memory information bitmap
		// immediately after the data segment, large enough
		// to handle another 2GB of mappings (256 MB),
		// along with a reservation for another 512 MB of memory.
		// When that gets used up, we'll start asking the kernel
		// for any memory anywhere and hope it's in the 2GB
		// following the bitmap (presumably the executable begins
		// near the bottom of memory, so we'll have to use up
		// most of memory before the kernel resorts to giving out
		// memory before the beginning of the text segment).
		//
		// Alternatively we could reserve 512 MB bitmap, enough
		// for 4GB of mappings, and then accept any memory the
		// kernel threw at us, but normally that's a waste of 512 MB
		// of address space, which is probably too much in a 32-bit world.
		bitmap_size = MaxArena32 / (sizeof(void*)*8/4);
		arena_size = 512<<20;
		spans_size = MaxArena32 / PageSize * sizeof(runtime·mheap.spans[0]);
		if(limit > 0 && arena_size+bitmap_size+spans_size > limit) {
			bitmap_size = (limit / 9) & ~((1<<PageShift) - 1);
			arena_size = bitmap_size * 8;
			spans_size = arena_size / PageSize * sizeof(runtime·mheap.spans[0]);
		}
		spans_size = ROUND(spans_size, PageSize);

		// SysReserve treats the address we ask for, end, as a hint,
		// not as an absolute requirement.  If we ask for the end
		// of the data segment but the operating system requires
		// a little more space before we can start allocating, it will
		// give out a slightly higher pointer.  Except QEMU, which
		// is buggy, as usual: it won't adjust the pointer upward.
		// So adjust it upward a little bit ourselves: 1/4 MB to get
		// away from the running binary image and then round up
		// to a MB boundary.
		p = (byte*)ROUND((uintptr)runtime·end + (1<<18), 1<<20);
		p_size = bitmap_size + spans_size + arena_size + PageSize;
		p = runtime·SysReserve(p, p_size, &reserved);
		if(p == nil)
			runtime·throw("runtime: cannot reserve arena virtual address space");
	}

	// PageSize can be larger than OS definition of page size,
	// so SysReserve can give us a PageSize-unaligned pointer.
	// To overcome this we ask for PageSize more and round up the pointer.
	p1 = (byte*)ROUND((uintptr)p, PageSize);

	runtime·mheap.spans = (MSpan**)p1;
	runtime·mheap.bitmap = p1 + spans_size;
	runtime·mheap.arena_start = p1 + spans_size + bitmap_size;
	runtime·mheap.arena_used = runtime·mheap.arena_start;
	runtime·mheap.arena_end = p + p_size;
	runtime·mheap.arena_reserved = reserved;

	if(((uintptr)runtime·mheap.arena_start & (PageSize-1)) != 0)
		runtime·throw("misrounded allocation in mallocinit");

	// Initialize the rest of the allocator.	
	runtime·MHeap_Init(&runtime·mheap);
	g->m->mcache = runtime·allocmcache();

	runtime·gc_notype_ptr(&notype_eface);
	runtime·conservative = notype_eface.type;
}

void*
runtime·MHeap_SysAlloc(MHeap *h, uintptr n)
{
	byte *p, *p_end;
	uintptr p_size;
	bool reserved;

	if(n > h->arena_end - h->arena_used) {
		// We are in 32-bit mode, maybe we didn't use all possible address space yet.
		// Reserve some more space.
		byte *new_end;

		p_size = ROUND(n + PageSize, 256<<20);
		new_end = h->arena_end + p_size;
		if(new_end <= h->arena_start + MaxArena32) {
			// TODO: It would be bad if part of the arena
			// is reserved and part is not.
			p = runtime·SysReserve(h->arena_end, p_size, &reserved);
			if(p == h->arena_end) {
				h->arena_end = new_end;
				h->arena_reserved = reserved;
			}
			else if(p+p_size <= h->arena_start + MaxArena32) {
				// Keep everything page-aligned.
				// Our pages are bigger than hardware pages.
				h->arena_end = p+p_size;
				h->arena_used = p + (-(uintptr)p&(PageSize-1));
				h->arena_reserved = reserved;
			} else {
				uint64 stat;
				stat = 0;
				runtime·SysFree(p, p_size, &stat);
			}
		}
	}
	if(n <= h->arena_end - h->arena_used) {
		// Keep taking from our reservation.
		p = h->arena_used;
		runtime·SysMap(p, n, h->arena_reserved, &mstats.heap_sys);
		h->arena_used += n;
		runtime·MHeap_MapBits(h);
		runtime·MHeap_MapSpans(h);
		if(raceenabled)
			runtime·racemapshadow(p, n);
		
		if(((uintptr)p & (PageSize-1)) != 0)
			runtime·throw("misrounded allocation in MHeap_SysAlloc");
		return p;
	}
	
	// If using 64-bit, our reservation is all we have.
	if(h->arena_end - h->arena_start >= MaxArena32)
		return nil;

	// On 32-bit, once the reservation is gone we can
	// try to get memory at a location chosen by the OS
	// and hope that it is in the range we allocated bitmap for.
	p_size = ROUND(n, PageSize) + PageSize;
	p = runtime·sysAlloc(p_size, &mstats.heap_sys);
	if(p == nil)
		return nil;

	if(p < h->arena_start || p+p_size - h->arena_start >= MaxArena32) {
		runtime·printf("runtime: memory allocated by OS (%p) not in usable range [%p,%p)\n",
			p, h->arena_start, h->arena_start+MaxArena32);
		runtime·SysFree(p, p_size, &mstats.heap_sys);
		return nil;
	}
	
	p_end = p + p_size;
	p += -(uintptr)p & (PageSize-1);
	if(p+n > h->arena_used) {
		h->arena_used = p+n;
		if(p_end > h->arena_end)
			h->arena_end = p_end;
		runtime·MHeap_MapBits(h);
		runtime·MHeap_MapSpans(h);
		if(raceenabled)
			runtime·racemapshadow(p, n);
	}
	
	if(((uintptr)p & (PageSize-1)) != 0)
		runtime·throw("misrounded allocation in MHeap_SysAlloc");
	return p;
}

// Runtime stubs.

static void*
cnew(Type *typ, intgo n)
{
	if(n < 0 || (typ->size > 0 && n > MaxMem/typ->size))
		runtime·panicstring("runtime: allocation size out of range");
	return runtime·mallocgc(typ->size*n, typ, typ->kind&KindNoPointers ? FlagNoScan : 0);
}

// same as runtime·new, but callable from C
void*
runtime·cnew(Type *typ)
{
	return cnew(typ, 1);
}

void*
runtime·cnewarray(Type *typ, intgo n)
{
	return cnew(typ, n);
}

void
runtime·setFinalizer_m(void)
{
	FuncVal *fn;
	void *arg;
	uintptr nret;
	Type *fint;
	PtrType *ot;

	fn = g->m->ptrarg[0];
	arg = g->m->ptrarg[1];
	nret = g->m->scalararg[0];
	fint = g->m->ptrarg[2];
	ot = g->m->ptrarg[3];
	g->m->ptrarg[0] = nil;
	g->m->ptrarg[1] = nil;
	g->m->ptrarg[2] = nil;
	g->m->ptrarg[3] = nil;

	g->m->scalararg[0] = runtime·addfinalizer(arg, fn, nret, fint, ot);
}

void
runtime·removeFinalizer_m(void)
{
	void *p;

	p = g->m->ptrarg[0];
	g->m->ptrarg[0] = nil;
	runtime·removefinalizer(p);
}

// mcallable cache refill
void 
runtime·mcacheRefill_m(void)
{
	runtime·MCache_Refill(g->m->mcache, (int32)g->m->scalararg[0]);
}

void
runtime·largeAlloc_m(void)
{
	uintptr npages, size;
	MSpan *s;
	void *v;
	int32 flag;

	//runtime·printf("largeAlloc size=%D\n", g->m->scalararg[0]);
	// Allocate directly from heap.
	size = g->m->scalararg[0];
	flag = (int32)g->m->scalararg[1];
	if(size + PageSize < size)
		runtime·throw("out of memory");
	npages = size >> PageShift;
	if((size & PageMask) != 0)
		npages++;
	s = runtime·MHeap_Alloc(&runtime·mheap, npages, 0, 1, !(flag & FlagNoZero));
	if(s == nil)
		runtime·throw("out of memory");
	s->limit = (byte*)(s->start<<PageShift) + size;
	v = (void*)(s->start << PageShift);
	// setup for mark sweep
	runtime·markspan(v, 0, 0, true);
	g->m->ptrarg[0] = s;
}<|MERGE_RESOLUTION|>--- conflicted
+++ resolved
@@ -21,14 +21,10 @@
 #pragma dataflag NOPTR
 MStats runtime·memstats;
 
-<<<<<<< HEAD
+Type* runtime·conservative;
+
 void runtime·cmallocgc(uintptr size, Type *typ, intgo flag, void **ret);
-=======
-Type* runtime·conservative;
-
-void runtime·cmallocgc(uintptr size, Type *typ, uint32 flag, void **ret);
 void runtime·gc_notype_ptr(Eface*);
->>>>>>> 36ca636f
 
 void*
 runtime·mallocgc(uintptr size, Type *typ, uint32 flag)
